/*******************************************************************************
 * This file is part of jasima, v1.3, the Java simulator for manufacturing and 
 * logistics.
 *  
 * Copyright (c) 2015 		jasima solutions UG
 * Copyright (c) 2010-2015 Torsten Hildebrandt and jasima contributors
 *
 * This program is free software: you can redistribute it and/or modify
 * it under the terms of the GNU Affero General Public License as published by
 * the Free Software Foundation, either version 3 of the License, or
 * (at your option) any later version.
 *
 * This program is distributed in the hope that it will be useful,
 * but WITHOUT ANY WARRANTY; without even the implied warranty of
 * MERCHANTABILITY or FITNESS FOR A PARTICULAR PURPOSE.  See the
 * GNU Affero General Public License for more details.
 *
 * You should have received a copy of the GNU Affero General Public License
 * along with this program.  If not, see <http://www.gnu.org/licenses/>.
 *******************************************************************************/
package jasima.core.statistics;

import java.io.Serializable;

import org.apache.commons.math3.distribution.TDistribution;

/**
 * Class to collect the most important statistics without having to store all
 * values encountered. It can return mean, standard deviation, variance, min,
 * max etc. in O(1) time. Values are passed by calling the
 * {@link #value(double)} method. Values can be weighted, just call
 * {@link #value(double, double)} instead.
 * <p>
 * In other simulation packages this is sometimes called "tally".
 * <p>
 * This implementation is based on: D. H. D. West (1979). Communications of the
 * ACM, 22, 9, 532-535: Updating Mean and Variance Estimates: An Improved Method
 * 
 * @author Torsten Hildebrandt
 */
public class SummaryStat implements Serializable, Cloneable {

	private static final long serialVersionUID = 817115058373461360L;

	protected static final double DEF_ERROR_PROB = 0.05;

	private double meanEst, varEst;
	private double weightSum;
	private int numObs;
	private double max;
	private double min;
	protected double lastValue, lastWeight;

	public SummaryStat() {
		super();
		clear();
	}

	/**
	 * Create a new SummaryStat-object initialized with the values of "vs". Copy
	 * constructor.
	 */
	public SummaryStat(SummaryStat vs) {
		this();
		meanEst = vs.meanEst;
		varEst = vs.varEst;
		weightSum = vs.weightSum;
		numObs = vs.numObs;
		max = vs.max;
		min = vs.min;
		lastValue = vs.lastValue;
		lastWeight = vs.lastWeight;
	}

	/**
	 * Resets this object.
	 */
	public void clear() {
		meanEst = 0.0;
		varEst = 0.0d;
		numObs = 0;
		weightSum = 0.0d;
		min = Double.POSITIVE_INFINITY;
		max = Double.NEGATIVE_INFINITY;
		lastValue = Double.NaN;
		lastWeight = Double.NaN;
	}

	/**
	 * Convenience method to add all values given as arguments with a weight of 1.
	 * 
	 * @param vs The values to add.
	 * @return {@code this}, to allow easy chaining of calls.
	 */
	public SummaryStat values(double... vs) {
		for (double v : vs) {
			value(v);
		}

		return this;
	}

	/**
	 * Adds the given value with a weight of 1.
	 * 
	 * @param v The value to add.
	 * @return {@code this}, to allow easy chaining of calls.
	 */
	public SummaryStat value(double v) {
		return value(v, 1.0d);
	}

	/**
	 * Adds a value with a given weight.
	 * 
	 * @param v      The value to add.
	 * @param weight The weight to give to this value. Has to be positive.
	 * @return {@code this}, to allow easy chaining of calls.
	 * @throws IllegalArgumentException If weight was negative.
	 */
	public SummaryStat value(double v, double weight) throws IllegalArgumentException {
		if (!(weight >= 0.0d))
			throw new IllegalArgumentException("Weight can't be negative. " + weight);

		lastValue = v;
		lastWeight = weight;

		numObs++;

		if (v < min)
			min = v;
		if (v > max)
			max = v;

		double oldSum = weightSum;
		weightSum += weight;

		double q = v - meanEst;
		double r = weightSum == 0.0 ? 0.0 : q * weight / weightSum;

		meanEst += r;
		varEst += r * oldSum * q;

		return this;
	}

	/**
	 * Returns the mean of all values given to {@link #value(double)}.
	 * 
	 * @return The arithmetic mean of all values seen so far.
	 */
	public double mean() {
		if (numObs < 1)
			return Double.NaN;
<<<<<<< HEAD
		if (weightSum==0.0)
=======
		if (weightSum == 0.0)
>>>>>>> 2bfb0337
			return lastValue;
		return meanEst;
	}

	/**
	 * The standard deviation of all values.
	 * 
	 * @return The standard deviation of all values given to {@link #value(double)}.
	 */
	public double stdDev() {
		return Math.sqrt(variance());
	}

	/**
	 * Returns the sample variance of the values.
	 * 
	 * @return The (sample) variance of all values given to {@link #value(double)}.
	 *         Returns NaN, if no values were added yet.
	 */
	public double variance() {
		if (numObs == 1)
			return 0.0;
		if (numObs < 1 || weightSum <= 1.0)
			return Double.NaN;

		return varEst / (weightSum - 1.0);
	}

	/**
	 * Returns the population variance of the values.
	 * 
	 * @return The (sample) variance of all values given to {@link #value(double)}.
	 *         Returns NaN, if no values were added yet.
	 */
	public double variancePopulation() {
		if (numObs < 1)
			return Double.NaN;
		if (numObs == 1)
			return 0.0;

		return varEst / weightSum;
	}

	/**
	 * Returns the coefficient of variation ({@link #stdDev()} divided by
	 * {@link #mean()}).
	 * 
	 * @return The coefficient of variation.
	 */
	public double varCoeff() {
		return stdDev() / mean();
	}

	/**
	 * Returns the sum of all {@link #value(double)}s (taking into account potential
	 * weights if {@link #value(double, double)} is used).
	 * 
	 * @return The sum of all values.
	 */
	public double sum() {
		if (numObs < 1)
			return Double.NaN;
		return meanEst * weightSum;
	}

	/**
	 * Returns the sum of all weights. If only {@link #value(double)} is used, then
	 * the value returned is identical to the value returned by {@link #numObs}.
	 * 
	 * @return The weight sum.
	 */
	public double weightSum() {
		if (numObs == 0)
			return Double.NaN;
		return weightSum;
	}

	/**
	 * Returns the number of times, {@link #value(double)} or
	 * {@link #value(double, double)} were called.
	 * 
	 * @return The number of calls to {@link #value(double)} or
	 *         {@link #value(double, double)}.
	 */
	public int numObs() {
		return numObs;
	}

	/**
	 * Returns the minimum value seen so far.
	 * 
	 * @return The minimum value seen so far, or NaN, if no values were given so
	 *         far.
	 */
	public double min() {
		if (numObs < 1)
			return Double.NaN;
		return min;
	}

	/**
	 * Returns the maximum value seen so far.
	 * 
	 * @return The maximum value seen so far, or NaN, if no values were given so
	 *         far.
	 */
	public double max() {
		if (numObs < 1)
			return Double.NaN;
		return max;
	}

	/**
	 * Combines the data in {@code other} with this SummaryStat-Object. The combined
	 * object behaves as if it had also seen the data of "other".
	 * 
	 * @param other The {@link SummaryStat} to combine with this object.
	 * @return Returns {@code this} to allow easy chaining of calls.
	 */
	public SummaryStat combine(SummaryStat other) {
		double ws = weightSum + other.weightSum;
		double delta = other.meanEst - meanEst;

		meanEst = (meanEst * weightSum + other.meanEst * other.weightSum) / ws;
		varEst = varEst + other.varEst + delta * delta * weightSum * other.weightSum / ws;

		weightSum = ws;
		numObs += other.numObs;

		if (other.max > max)
			max = other.max;
		if (other.min < min)
			min = other.min;

		lastValue = other.lastValue;
		lastWeight = other.lastWeight;

		return this;
	}

	/**
	 * Clones this object. We can use the standard functionality here, as there are
	 * only primitive fields.
	 * 
	 * @return A clone of this {@link SummaryStat}.
	 */
	public SummaryStat clone() {
		try {
			return (SummaryStat) super.clone();
		} catch (CloneNotSupportedException e) {
			throw new AssertionError(e);
		}
	}

	/**
	 * @return lower value of a confidence interval with a 0.95-confidence level
	 */
	public double confidenceIntervalLower() {
		return confidenceIntervalLower(DEF_ERROR_PROB);
	}

	public double confidenceIntervalUpper() {
		return confidenceIntervalUpper(DEF_ERROR_PROB);
	}

	public double confidenceIntervalLower(double errorProb) {
		return mean() - confIntRangeSingle(errorProb);
	}

	public double confidenceIntervalUpper(double errorProb) {
		return mean() + confIntRangeSingle(errorProb);
	}

	// TODO: confidence interval calculation should be factored out
	public double confIntRangeSingle(double errorProb) {
		if (numObs < 2)
			return Double.NaN;

		double deg = weightSum() - 1.0d;
		TDistribution dist = new TDistribution(deg);
		return Math.abs(dist.inverseCumulativeProbability(errorProb * 0.5d)) * Math.sqrt(variance() / weightSum());
	}

	/**
	 * Returns the last value passed to {@link #value(double)} or
	 * {@link #value(double, double)}.
	 * 
	 * @return The last value, or NaN if no {@code numObs==0}.
	 */
	public double lastValue() {
		if (numObs == 0)
			return Double.NaN;
		return lastValue;
	}

	/**
	 * Returns the weight of the last value passed to {@link #value(double)} or
	 * {@link #value(double, double)}.
	 * 
	 * @return The last value's weight, or NaN if no {@code numObs==0}.
	 */
	public double lastWeight() {
		if (numObs == 0)
			return Double.NaN;
		return lastWeight;
	}

	// ************* static utility methods *************

	/**
	 * This method creates a new {@code SummaryStat} object and passes all values to
	 * it.
	 * 
	 * @param values The values to use.
	 * @return A {@code SummaryStat} summarizing the values.
	 */
	public static SummaryStat summarize(double... values) {
		return new SummaryStat().values(values);
	}

	/**
	 * This method creates a new {@code SummaryStat} object and passes all values to
	 * it.
	 * 
	 * @param values The values to use.
	 * @return A {@code SummaryStat} summarizing the values.
	 */
	public static SummaryStat summarize(int... values) {
		SummaryStat res = new SummaryStat();
		for (int v : values) {
			res.value(v);
		}
		return res;
	}

	/**
	 * Creates a new {@code SummaryStat} object that behaves if all values seen by
	 * {@code stats1} and {@code stats2} would have been passed to it.
	 * 
	 * @param stats1 {@code SummaryStat} summarizing first set of values.
	 * @param stats2 {@code SummaryStat} summarizing second set of values.
	 * @return New {@code SummaryStat} object summarizing the union of first and
	 *         second value set.
	 */
	public static SummaryStat combine(SummaryStat stats1, SummaryStat stats2) {
		return new SummaryStat(stats1).combine(stats2);
	}

}
<|MERGE_RESOLUTION|>--- conflicted
+++ resolved
@@ -1,408 +1,404 @@
-/*******************************************************************************
- * This file is part of jasima, v1.3, the Java simulator for manufacturing and 
- * logistics.
- *  
- * Copyright (c) 2015 		jasima solutions UG
- * Copyright (c) 2010-2015 Torsten Hildebrandt and jasima contributors
- *
- * This program is free software: you can redistribute it and/or modify
- * it under the terms of the GNU Affero General Public License as published by
- * the Free Software Foundation, either version 3 of the License, or
- * (at your option) any later version.
- *
- * This program is distributed in the hope that it will be useful,
- * but WITHOUT ANY WARRANTY; without even the implied warranty of
- * MERCHANTABILITY or FITNESS FOR A PARTICULAR PURPOSE.  See the
- * GNU Affero General Public License for more details.
- *
- * You should have received a copy of the GNU Affero General Public License
- * along with this program.  If not, see <http://www.gnu.org/licenses/>.
- *******************************************************************************/
-package jasima.core.statistics;
-
-import java.io.Serializable;
-
-import org.apache.commons.math3.distribution.TDistribution;
-
-/**
- * Class to collect the most important statistics without having to store all
- * values encountered. It can return mean, standard deviation, variance, min,
- * max etc. in O(1) time. Values are passed by calling the
- * {@link #value(double)} method. Values can be weighted, just call
- * {@link #value(double, double)} instead.
- * <p>
- * In other simulation packages this is sometimes called "tally".
- * <p>
- * This implementation is based on: D. H. D. West (1979). Communications of the
- * ACM, 22, 9, 532-535: Updating Mean and Variance Estimates: An Improved Method
- * 
- * @author Torsten Hildebrandt
- */
-public class SummaryStat implements Serializable, Cloneable {
-
-	private static final long serialVersionUID = 817115058373461360L;
-
-	protected static final double DEF_ERROR_PROB = 0.05;
-
-	private double meanEst, varEst;
-	private double weightSum;
-	private int numObs;
-	private double max;
-	private double min;
-	protected double lastValue, lastWeight;
-
-	public SummaryStat() {
-		super();
-		clear();
-	}
-
-	/**
-	 * Create a new SummaryStat-object initialized with the values of "vs". Copy
-	 * constructor.
-	 */
-	public SummaryStat(SummaryStat vs) {
-		this();
-		meanEst = vs.meanEst;
-		varEst = vs.varEst;
-		weightSum = vs.weightSum;
-		numObs = vs.numObs;
-		max = vs.max;
-		min = vs.min;
-		lastValue = vs.lastValue;
-		lastWeight = vs.lastWeight;
-	}
-
-	/**
-	 * Resets this object.
-	 */
-	public void clear() {
-		meanEst = 0.0;
-		varEst = 0.0d;
-		numObs = 0;
-		weightSum = 0.0d;
-		min = Double.POSITIVE_INFINITY;
-		max = Double.NEGATIVE_INFINITY;
-		lastValue = Double.NaN;
-		lastWeight = Double.NaN;
-	}
-
-	/**
-	 * Convenience method to add all values given as arguments with a weight of 1.
-	 * 
-	 * @param vs The values to add.
-	 * @return {@code this}, to allow easy chaining of calls.
-	 */
-	public SummaryStat values(double... vs) {
-		for (double v : vs) {
-			value(v);
-		}
-
-		return this;
-	}
-
-	/**
-	 * Adds the given value with a weight of 1.
-	 * 
-	 * @param v The value to add.
-	 * @return {@code this}, to allow easy chaining of calls.
-	 */
-	public SummaryStat value(double v) {
-		return value(v, 1.0d);
-	}
-
-	/**
-	 * Adds a value with a given weight.
-	 * 
-	 * @param v      The value to add.
-	 * @param weight The weight to give to this value. Has to be positive.
-	 * @return {@code this}, to allow easy chaining of calls.
-	 * @throws IllegalArgumentException If weight was negative.
-	 */
-	public SummaryStat value(double v, double weight) throws IllegalArgumentException {
-		if (!(weight >= 0.0d))
-			throw new IllegalArgumentException("Weight can't be negative. " + weight);
-
-		lastValue = v;
-		lastWeight = weight;
-
-		numObs++;
-
-		if (v < min)
-			min = v;
-		if (v > max)
-			max = v;
-
-		double oldSum = weightSum;
-		weightSum += weight;
-
-		double q = v - meanEst;
-		double r = weightSum == 0.0 ? 0.0 : q * weight / weightSum;
-
-		meanEst += r;
-		varEst += r * oldSum * q;
-
-		return this;
-	}
-
-	/**
-	 * Returns the mean of all values given to {@link #value(double)}.
-	 * 
-	 * @return The arithmetic mean of all values seen so far.
-	 */
-	public double mean() {
-		if (numObs < 1)
-			return Double.NaN;
-<<<<<<< HEAD
-		if (weightSum==0.0)
-=======
-		if (weightSum == 0.0)
->>>>>>> 2bfb0337
-			return lastValue;
-		return meanEst;
-	}
-
-	/**
-	 * The standard deviation of all values.
-	 * 
-	 * @return The standard deviation of all values given to {@link #value(double)}.
-	 */
-	public double stdDev() {
-		return Math.sqrt(variance());
-	}
-
-	/**
-	 * Returns the sample variance of the values.
-	 * 
-	 * @return The (sample) variance of all values given to {@link #value(double)}.
-	 *         Returns NaN, if no values were added yet.
-	 */
-	public double variance() {
-		if (numObs == 1)
-			return 0.0;
-		if (numObs < 1 || weightSum <= 1.0)
-			return Double.NaN;
-
-		return varEst / (weightSum - 1.0);
-	}
-
-	/**
-	 * Returns the population variance of the values.
-	 * 
-	 * @return The (sample) variance of all values given to {@link #value(double)}.
-	 *         Returns NaN, if no values were added yet.
-	 */
-	public double variancePopulation() {
-		if (numObs < 1)
-			return Double.NaN;
-		if (numObs == 1)
-			return 0.0;
-
-		return varEst / weightSum;
-	}
-
-	/**
-	 * Returns the coefficient of variation ({@link #stdDev()} divided by
-	 * {@link #mean()}).
-	 * 
-	 * @return The coefficient of variation.
-	 */
-	public double varCoeff() {
-		return stdDev() / mean();
-	}
-
-	/**
-	 * Returns the sum of all {@link #value(double)}s (taking into account potential
-	 * weights if {@link #value(double, double)} is used).
-	 * 
-	 * @return The sum of all values.
-	 */
-	public double sum() {
-		if (numObs < 1)
-			return Double.NaN;
-		return meanEst * weightSum;
-	}
-
-	/**
-	 * Returns the sum of all weights. If only {@link #value(double)} is used, then
-	 * the value returned is identical to the value returned by {@link #numObs}.
-	 * 
-	 * @return The weight sum.
-	 */
-	public double weightSum() {
-		if (numObs == 0)
-			return Double.NaN;
-		return weightSum;
-	}
-
-	/**
-	 * Returns the number of times, {@link #value(double)} or
-	 * {@link #value(double, double)} were called.
-	 * 
-	 * @return The number of calls to {@link #value(double)} or
-	 *         {@link #value(double, double)}.
-	 */
-	public int numObs() {
-		return numObs;
-	}
-
-	/**
-	 * Returns the minimum value seen so far.
-	 * 
-	 * @return The minimum value seen so far, or NaN, if no values were given so
-	 *         far.
-	 */
-	public double min() {
-		if (numObs < 1)
-			return Double.NaN;
-		return min;
-	}
-
-	/**
-	 * Returns the maximum value seen so far.
-	 * 
-	 * @return The maximum value seen so far, or NaN, if no values were given so
-	 *         far.
-	 */
-	public double max() {
-		if (numObs < 1)
-			return Double.NaN;
-		return max;
-	}
-
-	/**
-	 * Combines the data in {@code other} with this SummaryStat-Object. The combined
-	 * object behaves as if it had also seen the data of "other".
-	 * 
-	 * @param other The {@link SummaryStat} to combine with this object.
-	 * @return Returns {@code this} to allow easy chaining of calls.
-	 */
-	public SummaryStat combine(SummaryStat other) {
-		double ws = weightSum + other.weightSum;
-		double delta = other.meanEst - meanEst;
-
-		meanEst = (meanEst * weightSum + other.meanEst * other.weightSum) / ws;
-		varEst = varEst + other.varEst + delta * delta * weightSum * other.weightSum / ws;
-
-		weightSum = ws;
-		numObs += other.numObs;
-
-		if (other.max > max)
-			max = other.max;
-		if (other.min < min)
-			min = other.min;
-
-		lastValue = other.lastValue;
-		lastWeight = other.lastWeight;
-
-		return this;
-	}
-
-	/**
-	 * Clones this object. We can use the standard functionality here, as there are
-	 * only primitive fields.
-	 * 
-	 * @return A clone of this {@link SummaryStat}.
-	 */
-	public SummaryStat clone() {
-		try {
-			return (SummaryStat) super.clone();
-		} catch (CloneNotSupportedException e) {
-			throw new AssertionError(e);
-		}
-	}
-
-	/**
-	 * @return lower value of a confidence interval with a 0.95-confidence level
-	 */
-	public double confidenceIntervalLower() {
-		return confidenceIntervalLower(DEF_ERROR_PROB);
-	}
-
-	public double confidenceIntervalUpper() {
-		return confidenceIntervalUpper(DEF_ERROR_PROB);
-	}
-
-	public double confidenceIntervalLower(double errorProb) {
-		return mean() - confIntRangeSingle(errorProb);
-	}
-
-	public double confidenceIntervalUpper(double errorProb) {
-		return mean() + confIntRangeSingle(errorProb);
-	}
-
-	// TODO: confidence interval calculation should be factored out
-	public double confIntRangeSingle(double errorProb) {
-		if (numObs < 2)
-			return Double.NaN;
-
-		double deg = weightSum() - 1.0d;
-		TDistribution dist = new TDistribution(deg);
-		return Math.abs(dist.inverseCumulativeProbability(errorProb * 0.5d)) * Math.sqrt(variance() / weightSum());
-	}
-
-	/**
-	 * Returns the last value passed to {@link #value(double)} or
-	 * {@link #value(double, double)}.
-	 * 
-	 * @return The last value, or NaN if no {@code numObs==0}.
-	 */
-	public double lastValue() {
-		if (numObs == 0)
-			return Double.NaN;
-		return lastValue;
-	}
-
-	/**
-	 * Returns the weight of the last value passed to {@link #value(double)} or
-	 * {@link #value(double, double)}.
-	 * 
-	 * @return The last value's weight, or NaN if no {@code numObs==0}.
-	 */
-	public double lastWeight() {
-		if (numObs == 0)
-			return Double.NaN;
-		return lastWeight;
-	}
-
-	// ************* static utility methods *************
-
-	/**
-	 * This method creates a new {@code SummaryStat} object and passes all values to
-	 * it.
-	 * 
-	 * @param values The values to use.
-	 * @return A {@code SummaryStat} summarizing the values.
-	 */
-	public static SummaryStat summarize(double... values) {
-		return new SummaryStat().values(values);
-	}
-
-	/**
-	 * This method creates a new {@code SummaryStat} object and passes all values to
-	 * it.
-	 * 
-	 * @param values The values to use.
-	 * @return A {@code SummaryStat} summarizing the values.
-	 */
-	public static SummaryStat summarize(int... values) {
-		SummaryStat res = new SummaryStat();
-		for (int v : values) {
-			res.value(v);
-		}
-		return res;
-	}
-
-	/**
-	 * Creates a new {@code SummaryStat} object that behaves if all values seen by
-	 * {@code stats1} and {@code stats2} would have been passed to it.
-	 * 
-	 * @param stats1 {@code SummaryStat} summarizing first set of values.
-	 * @param stats2 {@code SummaryStat} summarizing second set of values.
-	 * @return New {@code SummaryStat} object summarizing the union of first and
-	 *         second value set.
-	 */
-	public static SummaryStat combine(SummaryStat stats1, SummaryStat stats2) {
-		return new SummaryStat(stats1).combine(stats2);
-	}
-
-}
+/*******************************************************************************
+ * This file is part of jasima, v1.3, the Java simulator for manufacturing and 
+ * logistics.
+ *  
+ * Copyright (c) 2015 		jasima solutions UG
+ * Copyright (c) 2010-2015 Torsten Hildebrandt and jasima contributors
+ *
+ * This program is free software: you can redistribute it and/or modify
+ * it under the terms of the GNU Affero General Public License as published by
+ * the Free Software Foundation, either version 3 of the License, or
+ * (at your option) any later version.
+ *
+ * This program is distributed in the hope that it will be useful,
+ * but WITHOUT ANY WARRANTY; without even the implied warranty of
+ * MERCHANTABILITY or FITNESS FOR A PARTICULAR PURPOSE.  See the
+ * GNU Affero General Public License for more details.
+ *
+ * You should have received a copy of the GNU Affero General Public License
+ * along with this program.  If not, see <http://www.gnu.org/licenses/>.
+ *******************************************************************************/
+package jasima.core.statistics;
+
+import java.io.Serializable;
+
+import org.apache.commons.math3.distribution.TDistribution;
+
+/**
+ * Class to collect the most important statistics without having to store all
+ * values encountered. It can return mean, standard deviation, variance, min,
+ * max etc. in O(1) time. Values are passed by calling the
+ * {@link #value(double)} method. Values can be weighted, just call
+ * {@link #value(double, double)} instead.
+ * <p>
+ * In other simulation packages this is sometimes called "tally".
+ * <p>
+ * This implementation is based on: D. H. D. West (1979). Communications of the
+ * ACM, 22, 9, 532-535: Updating Mean and Variance Estimates: An Improved Method
+ * 
+ * @author Torsten Hildebrandt
+ */
+public class SummaryStat implements Serializable, Cloneable {
+
+	private static final long serialVersionUID = 817115058373461360L;
+
+	protected static final double DEF_ERROR_PROB = 0.05;
+
+	private double meanEst, varEst;
+	private double weightSum;
+	private int numObs;
+	private double max;
+	private double min;
+	protected double lastValue, lastWeight;
+
+	public SummaryStat() {
+		super();
+		clear();
+	}
+
+	/**
+	 * Create a new SummaryStat-object initialized with the values of "vs". Copy
+	 * constructor.
+	 */
+	public SummaryStat(SummaryStat vs) {
+		this();
+		meanEst = vs.meanEst;
+		varEst = vs.varEst;
+		weightSum = vs.weightSum;
+		numObs = vs.numObs;
+		max = vs.max;
+		min = vs.min;
+		lastValue = vs.lastValue;
+		lastWeight = vs.lastWeight;
+	}
+
+	/**
+	 * Resets this object.
+	 */
+	public void clear() {
+		meanEst = 0.0;
+		varEst = 0.0d;
+		numObs = 0;
+		weightSum = 0.0d;
+		min = Double.POSITIVE_INFINITY;
+		max = Double.NEGATIVE_INFINITY;
+		lastValue = Double.NaN;
+		lastWeight = Double.NaN;
+	}
+
+	/**
+	 * Convenience method to add all values given as arguments with a weight of 1.
+	 * 
+	 * @param vs The values to add.
+	 * @return {@code this}, to allow easy chaining of calls.
+	 */
+	public SummaryStat values(double... vs) {
+		for (double v : vs) {
+			value(v);
+		}
+
+		return this;
+	}
+
+	/**
+	 * Adds the given value with a weight of 1.
+	 * 
+	 * @param v The value to add.
+	 * @return {@code this}, to allow easy chaining of calls.
+	 */
+	public SummaryStat value(double v) {
+		return value(v, 1.0d);
+	}
+
+	/**
+	 * Adds a value with a given weight.
+	 * 
+	 * @param v      The value to add.
+	 * @param weight The weight to give to this value. Has to be positive.
+	 * @return {@code this}, to allow easy chaining of calls.
+	 * @throws IllegalArgumentException If weight was negative.
+	 */
+	public SummaryStat value(double v, double weight) throws IllegalArgumentException {
+		if (!(weight >= 0.0d))
+			throw new IllegalArgumentException("Weight can't be negative. " + weight);
+
+		lastValue = v;
+		lastWeight = weight;
+
+		numObs++;
+
+		if (v < min)
+			min = v;
+		if (v > max)
+			max = v;
+
+		double oldSum = weightSum;
+		weightSum += weight;
+
+		double q = v - meanEst;
+		double r = weightSum == 0.0 ? 0.0 : q * weight / weightSum;
+
+		meanEst += r;
+		varEst += r * oldSum * q;
+
+		return this;
+	}
+
+	/**
+	 * Returns the mean of all values given to {@link #value(double)}.
+	 * 
+	 * @return The arithmetic mean of all values seen so far.
+	 */
+	public double mean() {
+		if (numObs < 1)
+			return Double.NaN;
+		if (weightSum == 0.0)
+			return lastValue;
+		return meanEst;
+	}
+
+	/**
+	 * The standard deviation of all values.
+	 * 
+	 * @return The standard deviation of all values given to {@link #value(double)}.
+	 */
+	public double stdDev() {
+		return Math.sqrt(variance());
+	}
+
+	/**
+	 * Returns the sample variance of the values.
+	 * 
+	 * @return The (sample) variance of all values given to {@link #value(double)}.
+	 *         Returns NaN, if no values were added yet.
+	 */
+	public double variance() {
+		if (numObs == 1)
+			return 0.0;
+		if (numObs < 1 || weightSum <= 1.0)
+			return Double.NaN;
+
+		return varEst / (weightSum - 1.0);
+	}
+
+	/**
+	 * Returns the population variance of the values.
+	 * 
+	 * @return The (sample) variance of all values given to {@link #value(double)}.
+	 *         Returns NaN, if no values were added yet.
+	 */
+	public double variancePopulation() {
+		if (numObs < 1)
+			return Double.NaN;
+		if (numObs == 1)
+			return 0.0;
+
+		return varEst / weightSum;
+	}
+
+	/**
+	 * Returns the coefficient of variation ({@link #stdDev()} divided by
+	 * {@link #mean()}).
+	 * 
+	 * @return The coefficient of variation.
+	 */
+	public double varCoeff() {
+		return stdDev() / mean();
+	}
+
+	/**
+	 * Returns the sum of all {@link #value(double)}s (taking into account potential
+	 * weights if {@link #value(double, double)} is used).
+	 * 
+	 * @return The sum of all values.
+	 */
+	public double sum() {
+		if (numObs < 1)
+			return Double.NaN;
+		return meanEst * weightSum;
+	}
+
+	/**
+	 * Returns the sum of all weights. If only {@link #value(double)} is used, then
+	 * the value returned is identical to the value returned by {@link #numObs}.
+	 * 
+	 * @return The weight sum.
+	 */
+	public double weightSum() {
+		if (numObs == 0)
+			return Double.NaN;
+		return weightSum;
+	}
+
+	/**
+	 * Returns the number of times, {@link #value(double)} or
+	 * {@link #value(double, double)} were called.
+	 * 
+	 * @return The number of calls to {@link #value(double)} or
+	 *         {@link #value(double, double)}.
+	 */
+	public int numObs() {
+		return numObs;
+	}
+
+	/**
+	 * Returns the minimum value seen so far.
+	 * 
+	 * @return The minimum value seen so far, or NaN, if no values were given so
+	 *         far.
+	 */
+	public double min() {
+		if (numObs < 1)
+			return Double.NaN;
+		return min;
+	}
+
+	/**
+	 * Returns the maximum value seen so far.
+	 * 
+	 * @return The maximum value seen so far, or NaN, if no values were given so
+	 *         far.
+	 */
+	public double max() {
+		if (numObs < 1)
+			return Double.NaN;
+		return max;
+	}
+
+	/**
+	 * Combines the data in {@code other} with this SummaryStat-Object. The combined
+	 * object behaves as if it had also seen the data of "other".
+	 * 
+	 * @param other The {@link SummaryStat} to combine with this object.
+	 * @return Returns {@code this} to allow easy chaining of calls.
+	 */
+	public SummaryStat combine(SummaryStat other) {
+		double ws = weightSum + other.weightSum;
+		double delta = other.meanEst - meanEst;
+
+		meanEst = (meanEst * weightSum + other.meanEst * other.weightSum) / ws;
+		varEst = varEst + other.varEst + delta * delta * weightSum * other.weightSum / ws;
+
+		weightSum = ws;
+		numObs += other.numObs;
+
+		if (other.max > max)
+			max = other.max;
+		if (other.min < min)
+			min = other.min;
+
+		lastValue = other.lastValue;
+		lastWeight = other.lastWeight;
+
+		return this;
+	}
+
+	/**
+	 * Clones this object. We can use the standard functionality here, as there are
+	 * only primitive fields.
+	 * 
+	 * @return A clone of this {@link SummaryStat}.
+	 */
+	public SummaryStat clone() {
+		try {
+			return (SummaryStat) super.clone();
+		} catch (CloneNotSupportedException e) {
+			throw new AssertionError(e);
+		}
+	}
+
+	/**
+	 * @return lower value of a confidence interval with a 0.95-confidence level
+	 */
+	public double confidenceIntervalLower() {
+		return confidenceIntervalLower(DEF_ERROR_PROB);
+	}
+
+	public double confidenceIntervalUpper() {
+		return confidenceIntervalUpper(DEF_ERROR_PROB);
+	}
+
+	public double confidenceIntervalLower(double errorProb) {
+		return mean() - confIntRangeSingle(errorProb);
+	}
+
+	public double confidenceIntervalUpper(double errorProb) {
+		return mean() + confIntRangeSingle(errorProb);
+	}
+
+	// TODO: confidence interval calculation should be factored out
+	public double confIntRangeSingle(double errorProb) {
+		if (numObs < 2)
+			return Double.NaN;
+
+		double deg = weightSum() - 1.0d;
+		TDistribution dist = new TDistribution(deg);
+		return Math.abs(dist.inverseCumulativeProbability(errorProb * 0.5d)) * Math.sqrt(variance() / weightSum());
+	}
+
+	/**
+	 * Returns the last value passed to {@link #value(double)} or
+	 * {@link #value(double, double)}.
+	 * 
+	 * @return The last value, or NaN if no {@code numObs==0}.
+	 */
+	public double lastValue() {
+		if (numObs == 0)
+			return Double.NaN;
+		return lastValue;
+	}
+
+	/**
+	 * Returns the weight of the last value passed to {@link #value(double)} or
+	 * {@link #value(double, double)}.
+	 * 
+	 * @return The last value's weight, or NaN if no {@code numObs==0}.
+	 */
+	public double lastWeight() {
+		if (numObs == 0)
+			return Double.NaN;
+		return lastWeight;
+	}
+
+	// ************* static utility methods *************
+
+	/**
+	 * This method creates a new {@code SummaryStat} object and passes all values to
+	 * it.
+	 * 
+	 * @param values The values to use.
+	 * @return A {@code SummaryStat} summarizing the values.
+	 */
+	public static SummaryStat summarize(double... values) {
+		return new SummaryStat().values(values);
+	}
+
+	/**
+	 * This method creates a new {@code SummaryStat} object and passes all values to
+	 * it.
+	 * 
+	 * @param values The values to use.
+	 * @return A {@code SummaryStat} summarizing the values.
+	 */
+	public static SummaryStat summarize(int... values) {
+		SummaryStat res = new SummaryStat();
+		for (int v : values) {
+			res.value(v);
+		}
+		return res;
+	}
+
+	/**
+	 * Creates a new {@code SummaryStat} object that behaves if all values seen by
+	 * {@code stats1} and {@code stats2} would have been passed to it.
+	 * 
+	 * @param stats1 {@code SummaryStat} summarizing first set of values.
+	 * @param stats2 {@code SummaryStat} summarizing second set of values.
+	 * @return New {@code SummaryStat} object summarizing the union of first and
+	 *         second value set.
+	 */
+	public static SummaryStat combine(SummaryStat stats1, SummaryStat stats2) {
+		return new SummaryStat(stats1).combine(stats2);
+	}
+
+}